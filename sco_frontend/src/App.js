import React,{Component, Suspense} from 'react' 
import "./App.css"
import Detail_error from './components/SH_code'
import StackedChart from './components/Chart'
import Graph_check from './components/graphcheck'
import GithubCorner from 'react-github-corner'
import LoadingOverlay from 'react-loading-overlay';
import Alert from 'react-popup-alert'
import styled, { css } from "styled-components";
// import { useAlert } from "react-alert";


import { BrowserRouter, Route, Routes } from 'react-router-dom';

import {encode as base64_encode} from 'base-64';
import sample0 from './smart_contracts/0x23a91059fdc9579a9fbd0edc5f2ea0bfdb70deb4.sol';


import Select from 'react-select'; 
import x from './smart_contracts/0x23a91059fdc9579a9fbd0edc5f2ea0bfdb70deb4.sol'
import y from "./smart_contracts/simple_dao.sol"
import z from "./smart_contracts/buggy_1.sol"

const BugIds = {
  access_control: 0,
  arithmetic: 1,
  denial_of_service: 2,
  front_running: 3,
  reentrancy: 4,
  time_manipulation: 5,
  unchecked_low_level_calls: 6
}
const optionsSelect = [
  { value: x, label: '0x23a91059fdc9579a9fbd0edc5f2ea0bfdb70deb4.sol' },
  { value: y, label: 'simple_dao.sol' },
  { value: z, label: 'buggy_1.sol' },
]; 

const DarkBackground = styled.div`
  display: none; /* Hidden by default */
  position: fixed; /* Stay in place */
  z-index: 999; /* Sit on top */
  left: 0;
  top: 0;
  width: 100%; /* Full width */
  height: 100%; /* Full height */
  overflow: auto; /* Enable scroll if needed */
  background-color: rgb(0, 0, 0); /* Fallback color */
  background-color: rgba(0, 0, 0, 0.4); /* Black w/ opacity */

  ${(props) =>
    props.disappear &&
    css`
      display: block; /* show */
    `}
`;


class App extends Component {
    constructor(props){
      super(props)
      this.state = {
        // Initially, no file is selected
        isLoading: false,
        newSubmit: false,
        detectReports:null,
        base64String:null,
        detectResults: null,
        detectGraphs:null,
        selectedFile:null,
        DataChart:null,
        codeString :"",
        graph:{nodes: [],links: [],},
        arrayerrorline:[],
        ClickNode:[],
        Access_control:'Access_control_green',
        Arithmetic:'Arithmetic_red',
        Denial_of_service:'Denial_of_service_green',
        Front_running:'Front_running_green',
        Reentrancy:'Reentrancy_green',
        Time_manipulation:'Time_manipulation_red',
        Unchecked_low_level_calls:'Unchecked_low_level_calls_red',
        changeBugType: false,
        showGraphCheck: false,
        showDetailCode:false,
        showBarChart:false,
        showHeatMap: false,
        Error_type:{ Access_control:1,
        Arithmetic:0,
        Denial_of_service:1,
        Front_running:0,
        Reentrancy:1,
        Time_manipulation:0,
        Unchecked_low_level_calls:1},
        seriesBarChart: [],
        seriesHeatMap: [],
<<<<<<< HEAD
        seriesArea: []

=======
        seriesArea: [],
        selectOptions:null,
        alert: {
          type: 'error',
          text: 'This is a alert message',
          show: false
        },
>>>>>>> d98eb805
      };
      // const alert = useAlert();
    }
    onClickChooseFile = (event) =>{
      const realFileBtn = document.getElementById("input")
      realFileBtn.click()
    }

    // On file select (from the pop up)
    onFileChange = event => {
      // Update the state
      console.log(event.target.files[0])
      this.setState({ selectedFile: event.target.files[0] })
      this.setState({ClickNode:[]})
      this.setState({showBarChart:false,showHeatMap:false,showDetailCode:false,showGraphCheck:false})
      //readfile
      let self=this
      var input = document.querySelector('input[type=file]').files[0]
      var reader = new FileReader()
      reader.onload = function (event) {
        self.setState({codeString: event.target.result})
      }
      reader.readAsBinaryString(input)

      // Customize choose file button
      const customTxt = document.getElementById("custom-text")
      if (event.target.files[0]) {
        customTxt.innerHTML = event.target.files[0].name
      } else {
        customTxt.innerHTML = "No file chosen"
      }
      //Convert a file to base64 string
      var fileInput = document.getElementById('input').files
      // console.log(fileInput)
      reader = new FileReader()
      
      reader.readAsDataURL(fileInput[0])
      reader.onload = function () {
        const data = reader.result
                .replace('data:', '')
                .replace(/^.+,/, '')
        self.setState({base64String:data})
      }
      reader.onerror = function (error) {
        console.log('Error: ', error)
      }
    }
    onSelectChange = selectedOption => {
      fetch(selectedOption.value)
      .then(r => r.text())
      .then(text => {
        this.setState({codeString: text})
        console.log(btoa(text));
        this.setState({base64String:btoa(text)});
      });
    };

    //Check to see what kind of errors the code encounters
    onSubmit = () => {
      //connect graph backend
      this.setState({isLoading: true})
      let report_api='http://localhost:5555/v1.0.0/vulnerability/detection/nodetype'
      const reportRequestOptions = {
        method: 'POST',
        headers: { 'Content-Type': 'application/json',
                    'key': 'MqQVfJ6Fq1umZnUI7ZuaycciCjxi3gM0'},
        body: JSON.stringify({smart_contract:this.state.base64String})
      }
      fetch(report_api, reportRequestOptions)
      .then(response => response.json())
      .then(data => {
        if (data['messages'] !== 'OK') {
          this.setState({
            alert: {
              type: 'error',
              text: data['messages'],
              show: true
            }
          })
        }
        this.setState({detectReports:data})
        this.setState({newSubmit: true})
        // console.log('request: ', this.newSubmit)
        this.setState({isLoading: false})
      })
    }

    onClickSample = (event) => {
      // this.setState({ selectedFile: event.target.files[0] })
      this.setState({ClickNode:[]})
      this.setState({showBarChart:false,showHeatMap:false,showDetailCode:false,showGraphCheck:false})
      let encoded = null
      fetch(sample0)
      .then(r => r.text())
      .then(text => {
        encoded = base64_encode(text);
        this.setState({base64String:encoded})
      });

      this.setState({isLoading: true})
      let report_api='http://localhost:5555/v1.0.0/vulnerability/detection/nodetype'
      const reportRequestOptions = {
        method: 'POST',
        headers: { 'Content-Type': 'application/json',
                    'key': 'MqQVfJ6Fq1umZnUI7ZuaycciCjxi3gM0'},
        body: JSON.stringify({smart_contract:encoded})
      }
      fetch(report_api, reportRequestOptions)
      .then(response => response.json())
      .then(data => {
        this.setState({detectReports:data})
        this.setState({newSubmit: true})
        // console.log('request: ', this.newSubmit)
        this.setState({isLoading: false})
      })
    }

    onSample1 = () => {
      //connect graph backend
      this.setState({isLoading: true})
      let report_api='http://localhost:5555/v1.0.0/vulnerability/detection/nodetype'
      const reportRequestOptions = {
        method: 'POST',
        headers: { 'Content-Type': 'application/json',
                    'key': 'MqQVfJ6Fq1umZnUI7ZuaycciCjxi3gM0'},
        body: JSON.stringify({smart_contract:this.state.base64String})
      }
      fetch(report_api, reportRequestOptions)
      .then(response => response.json())
      .then(data => {
        this.setState({newSubmit: true})
        this.setState({detectReports:data})
        // console.log('request: ', this.newSubmit)
        this.setState({isLoading: false})
      })
    }

    //Detail Button
    onClickDetail_Access_control = event =>{
      this.setState({detectResults:this.state.detectReports['summaries'][BugIds.access_control]})
      this.setState({changeBugType:true})
      this.setState({showDetailCode:true})
    }
    onClickDetail_Arithmetic = event =>{
      this.setState({detectResults:this.state.detectReports['summaries'][BugIds.arithmetic]})
      this.setState({changeBugType:true})
      this.setState({showDetailCode:true})
    }
    onClickDetail_Denial_of_service = event =>{
      this.setState({detectResults:this.state.detectReports['summaries'][BugIds.denial_of_service]})
      this.setState({changeBugType:true})
      this.setState({showDetailCode:true})
    }
    onClickDetail_Front_running = event =>{
      this.setState({detectResults:this.state.detectReports['summaries'][BugIds.front_running]})
      this.setState({changeBugType:true})
      this.setState({showDetailCode:true})
    }
    onClickDetail_Reentrancy = event =>{
      this.setState({detectResults:this.state.detectReports['summaries'][BugIds.reentrancy]})
      this.setState({changeBugType:true})
      this.setState({showDetailCode:true})
    }
    onClickDetail_Time_manipulation = event =>{
      this.setState({detectResults:this.state.detectReports['summaries'][BugIds.time_manipulation]})
      this.setState({changeBugType:true})
      this.setState({showDetailCode:true})
    }
    onClickDetail_Unchecked_low_level_calls = event =>{
      this.setState({detectResults:this.state.detectReports['summaries'][BugIds.unchecked_low_level_calls]})
      this.setState({changeBugType:true})
      this.setState({showDetailCode:true})
    }

    onCloseAlert = () => {
      this.setState({alert: {
        type: '',
        text: '',
        show: false
      }})
    }

    //componentDidUpdate
    componentDidUpdate(prevProps,prevState){
      if(prevState.changeBugType!==this.state.changeBugType){
        let array = []
        let ArrayUniq = []
        let self=this
        var data=this.state.detectResults
        self.setState({graph:data["graph"]})
        if(data["results"]!=null){
          data["results"].forEach((node, index) => {
            if (node["vulnerability"] == 1) {
              array = [...array, ...node["code_lines"]]
              ArrayUniq = [...new Set(array)]
            }
          })
        self.setState({arrayerrorline:ArrayUniq})
        }
      }

      if(this.state.newSubmit && this.state.detectReports['messages'] === 'OK'){
        let typeBugs=this.state.detectReports['summaries']
        if(typeBugs[0]['vulnerability']===0){
          this.setState({newSubmit: false})
          this.setState({Access_control:'Access_control_green'})
        }
        else  this.setState({Access_control:'Access_control_red'})
        if(typeBugs[1]['vulnerability']===0){
          this.setState({newSubmit: false})
          this.setState({Arithmetic:'Arithmetic_green'})
        }
        else  this.setState({Arithmetic:'Arithmetic_red'})
        if(typeBugs[2]['vulnerability']===0){
          this.setState({newSubmit: false})
          this.setState({Denial_of_service:'Denial_of_service_green'})
        }
        else  this.setState({Denial_of_service:'Denial_of_service_red'})
        if(typeBugs[3]['vulnerability']===0){
          this.setState({newSubmit: false})
          this.setState({Front_running:'Front_running_green'})
        }
        else  this.setState({Front_running:'Front_running_red'})
        if(typeBugs[4]['vulnerability']===0){
          this.setState({newSubmit: false})
          this.setState({Reentrancy:'Reentrancy_green'})
        }
        else  this.setState({Reentrancy:'Reentrancy_red'})
        if(typeBugs[5]['vulnerability']===0){
          this.setState({newSubmit: false})
          this.setState({Time_manipulation:'Time_manipulation_green'})
        }
        else  this.setState({Time_manipulation:'Time_manipulation_red'})
        if(typeBugs[6]['vulnerability']===0){
          this.setState({newSubmit: false})
          this.setState({Unchecked_low_level_calls:'Unchecked_low_level_calls_green'})
        }
        else  this.setState({Unchecked_low_level_calls:'Unchecked_low_level_calls_red'})
          this.setState({newSubmit: false})
          this.setState({showGraphCheck:true})
      }
      if(prevState.changeBugType!==this.state.changeBugType){
        let dataChart=this.state.detectReports['summaries']
        var i=0
        // BarChart series
        let seriesBarChart= [
          {
            name: 'BUG',
            type: 'column',
            data: []
          },
          {
            name: "CLEAN",
            type: 'column',
            data: []
          },
        ]
        let seriesArea = [
          {name: 'Graph Runtime',
           type: 'line',
           data: []
          },
          {name: 'Node Runtime',
           type: 'line',
           data: []
          }
        ]
        for(i=0;i<7;i++){
          seriesBarChart[0].data.push(dataChart[i]['number_of_bug_node'])
          seriesBarChart[1].data.push(dataChart[i]['number_of_normal_node'])
          seriesArea[0].data.push(dataChart[i]['graph_runtime'])
          seriesArea[1].data.push(dataChart[i]['node_runtime'])
        }
        // HeatMap serires
        let seriesHeatMap = [
          {name: 'Access_control',
           data: dataChart[0]['bug_density']},
          {name: 'Arithmetic',
          data: dataChart[1]['bug_density']},
          {name: 'Denial_of_service',
          data: dataChart[2]['bug_density']},
          {name: 'Front_running',
          data: dataChart[3]['bug_density']},
          {name: 'Reentrancy',
          data: dataChart[4]['bug_density']},
          {name: 'Time_manipulation',
          data: dataChart[5]['bug_density']},
          {name: 'Unchecked_low_level_calls_red',
          data: dataChart[6]['bug_density']},
        ]
        
        this.setState({changeBugType: false})
        this.setState({seriesBarChart:seriesBarChart})
        this.setState({seriesArea:seriesArea})
        this.setState({seriesHeatMap:seriesHeatMap})
      }
    }

    handleSubmit = (event) => {
      event.preventDefault()
    }

    callbackFunction = (graphData) => {
      this.setState({ClickNode: graphData})
    }

    ShowChart=(event)=>{
      this.setState({DataChart:this.detectReports})
      this.setState({showBarChart:true})
      this.setState({showHeatMap: true})
    }

    //Show syntax highlight code and graph
    
    render() {
      const selectOptions=this.state.selectOptions;
      return (
        
        <div className='App'>
          <div className='top'>
          <div id='github'>
            <GithubCorner href='https://github.com/CIKM-2021/hive-db' direction='left'/>
          </div>
            <h1>🏁 Smart Contract Vulnerability Detection - SCO Demo</h1>
            <a href="https://github.com/erichoang/ge-sc">
              More details
            </a>
            <p>
              This is the quick vulnerability detection demo for <em>7 types of bug</em> in smart contract.
            </p>
          </div>
          <form onSubmit={this.handleSubmit} id="form">
          <div className='ControlsBox'>
                <input type="file" className='inputfile' id="input" onChange={this.onFileChange} hidden="hidden" />
                <div>
                    <button type="button" id = "custom-button" onClick={this.onClickChooseFile}>CHOOSE A FILE</button>
                    <span id="custom-text"> No file chosen</span>
                </div>
                <Select options={optionsSelect}
                onChange={this.onSelectChange}
                />
                <button className="Button" type="submit" onClick={this.onSubmit}> Submit </button>
                <DarkBackground disappear={this.state.isLoading}>
                  <LoadingOverlay
                    active={true}
                    // spinner={<BounceLoader />}
                    spinner={true}
                    text="Scanning smart contract ... "
                  >
                  </LoadingOverlay>
                </DarkBackground>
          </div>
          <hr/>
          {/* <div>
            <button className="Button" type="submit" onClick={this.onClickSample}> 0x23a91059fdc9579a9fbd0edc5f2ea0bfdb70deb4.sol</button>
            <button className="Button" type="submit" onClick={this.onClickSample}> simple_dao.sol</button>
            <button className="Button" type="submit" onClick={this.onClickSample}> multiowned_vulnerable.sol</button>
            <button className="Button" type="submit" onClick={this.onClickSample}> buggy_1.sol</button>
          </div> */}
          </form>
          <div>
          <Alert
            header={'Failed!'}
            btnText={'Close'}
            text={this.state.alert.text}
            type={this.state.alert.type}
            show={this.state.alert.show}
            onClosePress={this.onCloseAlert}
            pressCloseOnOutsideClick={true}
            showBorderBottom={true}
            alertStyles={{}}
            headerStyles={{}}
            textStyles={{}}
            buttonStyles={{}}
            />
          </div>
            <Graph_check
            Submit={this.state.showGraphCheck}
            Access_control={this.state.Access_control}
            Arithmetic={this.state.Arithmetic}
            Denial_of_service={this.state.Denial_of_service}
            Front_running={this.state.Front_running}
            Reentrancy={this.state.Reentrancy}
            Time_manipulation={this.state.Time_manipulation}
            Unchecked_low_level_calls={this.state.Unchecked_low_level_calls}
            Access_control_button={this.onClickDetail_Access_control}
            Arithmetic_button={this.onClickDetail_Arithmetic}
            Denial_of_service_button={this.onClickDetail_Denial_of_service}
            Front_running_button={this.onClickDetail_Front_running}
            Reentrancy_button={this.onClickDetail_Reentrancy}
            Time_manipulation_button={this.onClickDetail_Time_manipulation}
            Unchecked_low_level_calls_button={this.onClickDetail_Unchecked_low_level_calls}
            ></Graph_check>

            <Detail_error
            Detail={this.state.showDetailCode}
            arrayerrorline={this.state.arrayerrorline}
            graph={this.state.graph}
            codeString={this.state.codeString}
            parentCallback={this.callbackFunction}
            ClickNode={this.state.ClickNode}
            ></Detail_error>

            <StackedChart 
            series={this.state.seriesBarChart}
            heatMapSeries={this.state.seriesHeatMap}
            areaSeries={this.state.seriesArea}
            Click={this.ShowChart} 
            showBarChart={this.state.showBarChart}
            showGraphCheck={this.state.showGraphCheck}
            ></StackedChart>
        </div>
      )
    }
  }

  export default App 


<|MERGE_RESOLUTION|>--- conflicted
+++ resolved
@@ -94,10 +94,7 @@
         Unchecked_low_level_calls:1},
         seriesBarChart: [],
         seriesHeatMap: [],
-<<<<<<< HEAD
-        seriesArea: []
-
-=======
+        seriesArea: [],
         seriesArea: [],
         selectOptions:null,
         alert: {
@@ -105,7 +102,6 @@
           text: 'This is a alert message',
           show: false
         },
->>>>>>> d98eb805
       };
       // const alert = useAlert();
     }

# MANDO-GURU backend services

## This project was created to bring out the APIs of vulnerability detection for smart contracts.


# MANDO-GURU services
<p>
    <a href="https://www.python.org/" target="blank_"><img alt="python" src="https://img.shields.io/badge/python-3.8.9-green" /></a>
    <a href="https://fastapi.tiangolo.com/" target="blank_"><img alt="FastAPI" src="https://img.shields.io/badge/FastAPI-0.78.0-yellowgreen" /></a>
    <a href="https://reactjs.org/" target="blank_"><img alt="bigquery" src="https://img.shields.io/badge/ReactJs-18.2.0-red" /></a>
    <a href="https://opensource.org/licenses/MIT" target="blank_"><img alt="mit" src="https://img.shields.io/badge/License-MIT-blue.svg" /></a>
</p>
<br/>

# Overview
![GE-SC overview](./assets/Overview.png)

This project was created to bring out the APIs of vulnerability detection for smart contracts.

## The MANDO-GURU tool with three main components: Backend, RESTful APIs, and Frontend.
- Backend plays a vital role with several core sub-components such as heterogeneous presentation for the generated graphs from input smart contract files, heterogeneous graph fusion, custom multi-metapaths extraction, heterogeneous graph neural network, and vulnerability detections in coarse-grained and fine-grained levels.
- Frontend component services are used to visualize the prediction results and the statistics of the analyzed smart contracts.
- RESTful APIs are implemented as a bridge to communicate between the Backend and the Frontend.

# Table of contents
- [MANDO-GURU backend services](#mando-guru-backend-services)
  - [This project was created to bring out the APIs of vulnerability detection for smart contracts.](#this-project-was-created-to-bring-out-the-apis-of-vulnerability-detection-for-smart-contracts)
- [MANDO-GURU services](#mando-guru-services)
    - [This project was created to bring out the APIs of vulnerability detection for smart contracts.](#this-project-was-created-to-bring-out-the-apis-of-vulnerability-detection-for-smart-contracts-1)
- [Overview](#overview)
<<<<<<< HEAD
      - [The MANDO-GURU tool with three main components: Backend, RESTful APIs, and Frontend.](#the-mando-guru-tool-with-three-main-components-backend-restful-apis-and-frontend)
- [Table of contents](#table-of-contents)
  - [Deploy MANDO-GURU services in a local machine](#deploy-mando-guru-services-in-a-local-machine)
    - [Backend](#backend)
    - [Frontend](#frontend)
- [How to use the tool?](#how-to-use-the-tool)
  - [On submit smart contract](#on-submit-smart-contract)
  - [On click Button Detail Of Error](#on-click-button-detail-of-error)
    - [The tool shows the source code and graph of the smart contract](#the-tool-shows-the-source-code-and-graph-of-the-smart-contract)
  - [On Click Node](#on-click-node)
  - [Show Statistics](#show-statistics)
  - [Doploy Local](#doploy-local)
    - [Backend](#backend-1)
    - [Frontend](#frontend-1)
## Deploy MANDO-GURU services in a local machine

### Backend

=======
  - [The MANDO-GURU tool with three main components: Backend, RESTful APIs, and Frontend.](#the-mando-guru-tool-with-three-main-components-backend-restful-apis-and-frontend)
- [Table of contents](#table-of-contents)
- [How to use the tool?](#how-to-use-the-tool)
  - [Coaser-Grained Detection](#coaser-grained-detection)
  - [Fine-Grained Detection](#fine-grained-detection)
  - [Statistics](#statistics)
  - [Demo Video](#demo-video)
- [Deployment](#deployment)
  - [Prerequisites](#prerequisites)
  - [Backend](#backend)
  - [Frontend](#frontend)
>>>>>>> a41e0624

# How to use the tool?
## Coaser-Grained Detection
![GE-SC overview](./assets/onClickDetail.png)
- You can upload a solidity smart contract from local or select an available one in the drop-down box.
- We supported 7 kind of bugs. Due to limits of computation resources, the scanning process might take 1-2 minutes to get the results, depending on the complexity of the input source file. We recommend users use the Chrome browser for the best experience.
- When the process finished:
    - Red Button: Smart contract contains this type of bug.
    - Green Button: Smart contract does not contain this type of bug.

## Fine-Grained Detection
![GE-SC overview](./assets/mando-detection-screenshot.png)
- When you click a button which was result of Coaser-Grained phase, the tool would show the source code and graph of the smart contract
- Source Code
    - Buggy Code Line : The line of code has the background color of yellow.
- Graph 
    - Red Node: Bug Node.
    - White Node : Clean Node.
    - Border of Node : Node Type.
- If you click a node in the graph, the lines of code equivalent to that node will be bounded by a red border.

## Statistics
- Bar Chart
![GE-SC overview](./assets/BarChart.png)
  - Number of bug nodes and Number of clean nodes for each type of bug.
- Detection Time
![GE-SC overview](./assets/DetectionTime.png)
  - DetectionTime for each type of bug.
- Bug Density
![GE-SC overview](./assets/BugDensity.png)
  - We divided the line number which had bugs into 15 categories in order.
  - The portion with darker color shows that the areas of source code have more bug lines.
## Demo Video
Please visit this link to see the [demo video](http://mandoguru.com/demo-video).

<<<<<<< HEAD
## Doploy Local

### Backend


```
docker pull nguyenminh1807/sco:latest
```

```
docker run -it -d --rm  --name sco_app -p 5555:5555 nguyenminh1807/sco:latest
```

### Frontend

=======
# Deployment
- If you want to launch our tool yourselves, please meet the prerequisites prior to follow the steps bellow:

## Prerequisites
- [docker](https://docs.docker.com/engine/install/)
- [node](https://nodejs.org/en/download/) 16.15.1 or higher
- [npm](https://docs.npmjs.com/downloading-and-installing-node-js-and-npm) 8.11.0 or higher


## Backend
- We published docker image for launching backend service.

- Pull docker image from docker hub.
```
docker pull nguyenminh1807/sco:latest
```

- Run container and map port 5555:xxxx to any port you want to public (we used the same port over here).
```
docker run -it -d --rm  --name sco_app -p 5555:5555 nguyenminh1807/sco:latest
```

## Frontend
- You need to navigate to frontend directory first.
>>>>>>> a41e0624
```
cd sco_frontend
```

<<<<<<< HEAD
```
yarn
```

```
yarn build
=======
- Install required package.
```
npm install
```

- Launch app from local.
```
npm start
>>>>>>> a41e0624
```<|MERGE_RESOLUTION|>--- conflicted
+++ resolved
@@ -26,28 +26,7 @@
 - [MANDO-GURU backend services](#mando-guru-backend-services)
   - [This project was created to bring out the APIs of vulnerability detection for smart contracts.](#this-project-was-created-to-bring-out-the-apis-of-vulnerability-detection-for-smart-contracts)
 - [MANDO-GURU services](#mando-guru-services)
-    - [This project was created to bring out the APIs of vulnerability detection for smart contracts.](#this-project-was-created-to-bring-out-the-apis-of-vulnerability-detection-for-smart-contracts-1)
 - [Overview](#overview)
-<<<<<<< HEAD
-      - [The MANDO-GURU tool with three main components: Backend, RESTful APIs, and Frontend.](#the-mando-guru-tool-with-three-main-components-backend-restful-apis-and-frontend)
-- [Table of contents](#table-of-contents)
-  - [Deploy MANDO-GURU services in a local machine](#deploy-mando-guru-services-in-a-local-machine)
-    - [Backend](#backend)
-    - [Frontend](#frontend)
-- [How to use the tool?](#how-to-use-the-tool)
-  - [On submit smart contract](#on-submit-smart-contract)
-  - [On click Button Detail Of Error](#on-click-button-detail-of-error)
-    - [The tool shows the source code and graph of the smart contract](#the-tool-shows-the-source-code-and-graph-of-the-smart-contract)
-  - [On Click Node](#on-click-node)
-  - [Show Statistics](#show-statistics)
-  - [Doploy Local](#doploy-local)
-    - [Backend](#backend-1)
-    - [Frontend](#frontend-1)
-## Deploy MANDO-GURU services in a local machine
-
-### Backend
-
-=======
   - [The MANDO-GURU tool with three main components: Backend, RESTful APIs, and Frontend.](#the-mando-guru-tool-with-three-main-components-backend-restful-apis-and-frontend)
 - [Table of contents](#table-of-contents)
 - [How to use the tool?](#how-to-use-the-tool)
@@ -57,9 +36,10 @@
   - [Demo Video](#demo-video)
 - [Deployment](#deployment)
   - [Prerequisites](#prerequisites)
-  - [Backend](#backend)
+  - [Doploy Local](#doploy-local)
+    - [Backend](#backend)
+  - [Backend](#backend-1)
   - [Frontend](#frontend)
->>>>>>> a41e0624
 
 # How to use the tool?
 ## Coaser-Grained Detection
@@ -95,23 +75,6 @@
 ## Demo Video
 Please visit this link to see the [demo video](http://mandoguru.com/demo-video).
 
-<<<<<<< HEAD
-## Doploy Local
-
-### Backend
-
-
-```
-docker pull nguyenminh1807/sco:latest
-```
-
-```
-docker run -it -d --rm  --name sco_app -p 5555:5555 nguyenminh1807/sco:latest
-```
-
-### Frontend
-
-=======
 # Deployment
 - If you want to launch our tool yourselves, please meet the prerequisites prior to follow the steps bellow:
 
@@ -120,6 +83,9 @@
 - [node](https://nodejs.org/en/download/) 16.15.1 or higher
 - [npm](https://docs.npmjs.com/downloading-and-installing-node-js-and-npm) 8.11.0 or higher
 
+## Doploy Local
+
+### Backend
 
 ## Backend
 - We published docker image for launching backend service.
@@ -136,19 +102,10 @@
 
 ## Frontend
 - You need to navigate to frontend directory first.
->>>>>>> a41e0624
 ```
 cd sco_frontend
 ```
 
-<<<<<<< HEAD
-```
-yarn
-```
-
-```
-yarn build
-=======
 - Install required package.
 ```
 npm install
@@ -157,5 +114,4 @@
 - Launch app from local.
 ```
 npm start
->>>>>>> a41e0624
 ```
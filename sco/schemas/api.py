--- conflicted
+++ resolved
@@ -6,13 +6,6 @@
 from logbook import Logger
 from pydantic import Field, validator, BaseModel
 
-<<<<<<< HEAD
-<<<<<<< HEAD
-=======
-from ..config import settings_access_contro
->>>>>>> 0eb5c972 (commit)
-=======
->>>>>>> 753161ec
 
 logger = Logger(__name__)
 
